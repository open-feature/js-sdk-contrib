--- conflicted
+++ resolved
@@ -7,12 +7,7 @@
     "current-version": "echo $npm_package_version"
   },
   "peerDependencies": {
-<<<<<<< HEAD
     "@openfeature/js-sdk": "^1.3.0",
-    "configcat-js": "^7.0.0"
-=======
-    "@openfeature/js-sdk": "^1.0.0",
     "configcat-js": "^7.0.0 || ^8.0.0"
->>>>>>> 64c7d3a6
   }
 }