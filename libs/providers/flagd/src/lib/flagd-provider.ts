--- conflicted
+++ resolved
@@ -47,12 +47,7 @@
     flagKey: string,
     _: T,
     transformedContext: EvaluationContext
-<<<<<<< HEAD
-  ): Promise<ResolutionDetails<U>> {
+  ): Promise<ResolutionDetails<T>> {
     return this._service.resolveObject(flagKey, transformedContext);
-=======
-  ): Promise<ResolutionDetails<T>> {
-    return this.service.resolveObject(flagKey, transformedContext);
->>>>>>> 60d6146e
   }
 }