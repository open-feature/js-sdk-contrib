import { Service } from '../service';
import { EvaluationContext, JsonValue, Logger, ResolutionDetails } from '@openfeature/core';
import { Config } from '../../configuration';
import { FlagdCore } from '@openfeature/flagd-core';
import { DataFetch } from './data-fetch';
import { GrpcFetch } from './grpc/grpc-fetch';
import { FileFetch } from './file/file-fetch';

export class InProcessService implements Service {
  private _flagdCore: FlagdCore;
  private _dataFetcher: DataFetch;

<<<<<<< HEAD
  constructor(
    private readonly config: Config,
    dataFetcher?: DataFetch,
    private readonly logger?: Logger,
  ) {
=======
  constructor(config: Config, dataFetcher?: DataFetch, logger?: Logger) {
>>>>>>> 3d562259
    this._flagdCore = new FlagdCore(undefined, logger);
    this._dataFetcher = dataFetcher
      ? dataFetcher
      : config.offlineFlagSourcePath
      ? new FileFetch(config.offlineFlagSourcePath, logger)
      : new GrpcFetch(config, undefined, logger);
  }

  connect(
    reconnectCallback: () => void,
    changedCallback: (flagsChanged: string[]) => void,
    disconnectCallback: (message: string) => void,
  ): Promise<void> {
    return this._dataFetcher.connect(
      this.setFlagConfiguration.bind(this),
      reconnectCallback,
      changedCallback,
      disconnectCallback,
    );
  }

  async disconnect(): Promise<void> {
    this._dataFetcher.disconnect();
  }

  async resolveBoolean(
    flagKey: string,
    defaultValue: boolean,
    context: EvaluationContext,
    logger: Logger,
  ): Promise<ResolutionDetails<boolean>> {
    const details = this._flagdCore.resolveBooleanEvaluation(flagKey, defaultValue, context, logger);
    return {
      ...details,
      flagMetadata: this.addFlagMetadata(),
    };
  }

  async resolveNumber(
    flagKey: string,
    defaultValue: number,
    context: EvaluationContext,
    logger: Logger,
  ): Promise<ResolutionDetails<number>> {
    const details = this._flagdCore.resolveNumberEvaluation(flagKey, defaultValue, context, logger);
    return {
      ...details,
      flagMetadata: this.addFlagMetadata(),
    };
  }

  async resolveString(
    flagKey: string,
    defaultValue: string,
    context: EvaluationContext,
    logger: Logger,
  ): Promise<ResolutionDetails<string>> {
    const details = this._flagdCore.resolveStringEvaluation(flagKey, defaultValue, context, logger);
    return {
      ...details,
      flagMetadata: this.addFlagMetadata(),
    };
  }

  async resolveObject<T extends JsonValue>(
    flagKey: string,
    defaultValue: T,
    context: EvaluationContext,
    logger: Logger,
  ): Promise<ResolutionDetails<T>> {
    const details = this._flagdCore.resolveObjectEvaluation(flagKey, defaultValue, context, logger);
    return {
      ...details,
      flagMetadata: this.addFlagMetadata(),
    };
  }

  /**
   * Adds the flag metadata to the resolution details
   */
  private addFlagMetadata() {
    return {
      ...(this.config.selector ? { scope: this.config.selector } : {}),
    };
  }

  /**
   * Sets the flag configuration
   * @param flags The flags to set as stringified JSON
   * @returns {string[]} The flags that have changed
   * @throws — {Error} If the configuration string is invalid.
   */
  private setFlagConfiguration(flags: string): string[] {
    return this._flagdCore.setConfigurations(flags);
  }
}<|MERGE_RESOLUTION|>--- conflicted
+++ resolved
@@ -10,15 +10,12 @@
   private _flagdCore: FlagdCore;
   private _dataFetcher: DataFetch;
 
-<<<<<<< HEAD
+
   constructor(
     private readonly config: Config,
     dataFetcher?: DataFetch,
     private readonly logger?: Logger,
   ) {
-=======
-  constructor(config: Config, dataFetcher?: DataFetch, logger?: Logger) {
->>>>>>> 3d562259
     this._flagdCore = new FlagdCore(undefined, logger);
     this._dataFetcher = dataFetcher
       ? dataFetcher
