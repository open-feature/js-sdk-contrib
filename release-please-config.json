{
  "bootstrap-sha": "8ec3eb4db55b7c2d6c2d7edc7c7f3c147b47fd35",
  "packages": {
    "libs/hooks/open-telemetry": {
      "releaseType": "node",
      "prerelease": true,
      "bumpMinorPreMajor": false,
      "bumpPatchForMinorPreMajor": false,
      "changelogPath": "CHANGELOG.md",
<<<<<<< HEAD
      "versioning": "default"
    },
    "libs/providers/go-feature-flag": {
      "releaseType": "node",
      "prerelease": true,
      "bumpMinorPreMajor": false,
      "bumpPatchForMinorPreMajor": false,
      "changelogPath": "CHANGELOG.md",
      "versioning": "default"
=======
      "versioning": "default",
      "extra-files": ["src/lib/open-telemetry-hook.ts"]
>>>>>>> 2082f6fe
    }
  }
}<|MERGE_RESOLUTION|>--- conflicted
+++ resolved
@@ -7,8 +7,10 @@
       "bumpMinorPreMajor": false,
       "bumpPatchForMinorPreMajor": false,
       "changelogPath": "CHANGELOG.md",
-<<<<<<< HEAD
-      "versioning": "default"
+      "versioning": "default",
+      "extra-files": [
+        "src/lib/open-telemetry-hook.ts"
+      ]
     },
     "libs/providers/go-feature-flag": {
       "releaseType": "node",
@@ -17,10 +19,6 @@
       "bumpPatchForMinorPreMajor": false,
       "changelogPath": "CHANGELOG.md",
       "versioning": "default"
-=======
-      "versioning": "default",
-      "extra-files": ["src/lib/open-telemetry-hook.ts"]
->>>>>>> 2082f6fe
     }
   }
 }