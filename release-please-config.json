--- conflicted
+++ resolved
@@ -142,11 +142,14 @@
       "bump-patch-for-minor-pre-major": true,
       "versioning": "default"
     },
-<<<<<<< HEAD
     "libs/providers/unleash-web": {
-=======
+      "release-type": "node",
+      "prerelease": true,
+      "bump-minor-pre-major": true,
+      "bump-patch-for-minor-pre-major": true,
+      "versioning": "default"
+    },
     "libs/providers/growthbook": {
->>>>>>> 5b2ac49e
       "release-type": "node",
       "prerelease": true,
       "bump-minor-pre-major": true,
