{
  "libs/hooks/open-telemetry": "0.2.2",
<<<<<<< HEAD
  "libs/providers/go-feature-flag": "0.5.13",
  "libs/providers/flagd": "0.8.0",
=======
  "libs/providers/go-feature-flag": "0.5.12",
  "libs/providers/flagd": "0.8.1",
>>>>>>> 85c01af8
  "libs/providers/flagd-web": "0.3.4",
  "libs/providers/env-var": "0.1.1",
  "libs/providers/in-memory": "0.2.0",
  "libs/providers/config-cat": "0.3.0",
  "libs/providers/launchdarkly-client": "0.1.2"
}<|MERGE_RESOLUTION|>--- conflicted
+++ resolved
@@ -1,12 +1,7 @@
 {
   "libs/hooks/open-telemetry": "0.2.2",
-<<<<<<< HEAD
   "libs/providers/go-feature-flag": "0.5.13",
-  "libs/providers/flagd": "0.8.0",
-=======
-  "libs/providers/go-feature-flag": "0.5.12",
   "libs/providers/flagd": "0.8.1",
->>>>>>> 85c01af8
   "libs/providers/flagd-web": "0.3.4",
   "libs/providers/env-var": "0.1.1",
   "libs/providers/in-memory": "0.2.0",
