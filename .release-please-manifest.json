{
  "libs/hooks/open-telemetry": "1.2.3-alpha",
<<<<<<< HEAD
  "libs/providers/go-feature-flag": "0.1.2",
  "libs/providers/flagd": "0.1.0"
=======
  "libs/providers/go-feature-flag": "0.1.3"
>>>>>>> 7db7d310
}<|MERGE_RESOLUTION|>--- conflicted
+++ resolved
@@ -1,9 +1,5 @@
 {
   "libs/hooks/open-telemetry": "1.2.3-alpha",
-<<<<<<< HEAD
-  "libs/providers/go-feature-flag": "0.1.2",
+  "libs/providers/go-feature-flag": "0.1.3",
   "libs/providers/flagd": "0.1.0"
-=======
-  "libs/providers/go-feature-flag": "0.1.3"
->>>>>>> 7db7d310
 }