{
<<<<<<< HEAD
  "libs/hooks/open-telemetry": "0.2.4",
  "libs/providers/go-feature-flag": "0.5.16",
  "libs/providers/flagd": "0.9.0",
=======
  "libs/hooks/open-telemetry": "0.3.0",
  "libs/providers/go-feature-flag": "0.6.0",
  "libs/providers/flagd": "0.8.3",
>>>>>>> 058a47c2
  "libs/providers/flagd-web": "0.4.0",
  "libs/providers/env-var": "0.2.0",
  "libs/providers/in-memory": "0.2.0",
  "libs/providers/config-cat": "0.4.0",
  "libs/providers/launchdarkly-client": "0.2.0",
  "libs/providers/go-feature-flag-web": "0.1.4"
}<|MERGE_RESOLUTION|>--- conflicted
+++ resolved
@@ -1,13 +1,7 @@
 {
-<<<<<<< HEAD
-  "libs/hooks/open-telemetry": "0.2.4",
-  "libs/providers/go-feature-flag": "0.5.16",
-  "libs/providers/flagd": "0.9.0",
-=======
   "libs/hooks/open-telemetry": "0.3.0",
   "libs/providers/go-feature-flag": "0.6.0",
-  "libs/providers/flagd": "0.8.3",
->>>>>>> 058a47c2
+  "libs/providers/flagd": "0.9.0",
   "libs/providers/flagd-web": "0.4.0",
   "libs/providers/env-var": "0.2.0",
   "libs/providers/in-memory": "0.2.0",
