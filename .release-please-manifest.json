{
<<<<<<< HEAD
  "libs/hooks/open-telemetry": "2.0.0",
  "libs/providers/go-feature-flag": "0.2.0",
  "libs/providers/flagd": "0.4.0",
  "libs/providers/flagd-web": "0.1.0",
  "libs/providers/web-flagd": "0.1.0"
=======
  "libs/hooks/open-telemetry": "3.0.0",
  "libs/providers/go-feature-flag": "0.3.0",
  "libs/providers/flagd": "0.5.1"
>>>>>>> 9af8e1c3
}<|MERGE_RESOLUTION|>--- conflicted
+++ resolved
@@ -1,13 +1,7 @@
 {
-<<<<<<< HEAD
-  "libs/hooks/open-telemetry": "2.0.0",
-  "libs/providers/go-feature-flag": "0.2.0",
-  "libs/providers/flagd": "0.4.0",
-  "libs/providers/flagd-web": "0.1.0",
-  "libs/providers/web-flagd": "0.1.0"
-=======
   "libs/hooks/open-telemetry": "3.0.0",
   "libs/providers/go-feature-flag": "0.3.0",
   "libs/providers/flagd": "0.5.1"
->>>>>>> 9af8e1c3
+  "libs/providers/flagd-web": "0.1.0",
+  "libs/providers/web-flagd": "0.1.0"
 }