--- conflicted
+++ resolved
@@ -9,13 +9,8 @@
   "libs/providers/go-feature-flag-web": "0.2.0",
   "libs/shared/flagd-core": "0.1.11",
   "libs/shared/ofrep-core": "0.1.2",
-<<<<<<< HEAD
   "libs/providers/ofrep": "0.1.2",
-  "libs/providers/ofrep-web": "0.1.1",
-=======
-  "libs/providers/ofrep": "0.1.1",
   "libs/providers/ofrep-web": "0.1.2",
->>>>>>> 9a2ba7f7
   "libs/providers/flipt": "0.1.0",
   "libs/providers/flagsmith-client": "0.1.2"
 }