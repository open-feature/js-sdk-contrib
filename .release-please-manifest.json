--- conflicted
+++ resolved
@@ -1,13 +1,8 @@
 {
   "libs/hooks/open-telemetry": "0.3.0",
   "libs/providers/go-feature-flag": "0.6.2",
-<<<<<<< HEAD
   "libs/providers/flagd": "0.11.1",
-  "libs/providers/flagd-web": "0.5.0",
-=======
-  "libs/providers/flagd": "0.11.0",
   "libs/providers/flagd-web": "0.5.1",
->>>>>>> d319d7cc
   "libs/providers/env-var": "0.2.0",
   "libs/providers/config-cat": "0.4.0",
   "libs/providers/launchdarkly-client": "0.2.1",
