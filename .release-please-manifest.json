--- conflicted
+++ resolved
@@ -8,12 +8,7 @@
   "libs/providers/launchdarkly-client": "0.3.0",
   "libs/providers/go-feature-flag-web": "0.2.0",
   "libs/shared/flagd-core": "0.1.11",
-<<<<<<< HEAD
-  "libs/shared/ofrep-core": "0.0.7-experimental",
+  "libs/shared/ofrep-core": "0.1.1",
   "libs/providers/flipt": "0.1.0",
   "libs/providers/ofrep-web": "0.1.0"
-=======
-  "libs/shared/ofrep-core": "0.1.1",
-  "libs/providers/flipt": "0.1.0"
->>>>>>> 14322d2e
 }