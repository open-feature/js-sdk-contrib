--- conflicted
+++ resolved
@@ -17,38 +17,6 @@
     "skipDefaultLibCheck": true,
     "baseUrl": ".",
     "paths": {
-<<<<<<< HEAD
-      "@js-sdk-contrib/workspace-plugin": [
-        "tools/workspace-plugin/src/index.ts"
-      ],
-      "@openfeature/config-cat-provider": [
-        "libs/providers/config-cat/src/index.ts"
-      ],
-      "@openfeature/env-var-provider": [
-        "libs/providers/env-var/src/index.ts"
-      ],
-      "@openfeature/flagd-core": [
-        "libs/shared/flagd-core/src/index.ts"
-      ],
-      "@openfeature/flagsmith-provider": [
-        "libs/shared/flagsmith/src/index.ts"
-      ],
-      "@openfeature/flagd-provider": [
-        "libs/providers/flagd/src/index.ts"
-      ],
-      "@openfeature/go-feature-flag-provider": [
-        "libs/providers/go-feature-flag/src/index.ts"
-      ],
-      "@openfeature/go-feature-flag-web-provider": [
-        "libs/providers/go-feature-flag-web/src/index.ts"
-      ],
-      "@openfeature/hooks-open-telemetry": [
-        "libs/hooks/open-telemetry/src/index.ts"
-      ],
-      "@openfeature/launchdarkly-client-provider": [
-        "libs/providers/launchdarkly-client/src/index.ts"
-      ]
-=======
       "@js-sdk-contrib/workspace-plugin": ["tools/workspace-plugin/src/index.ts"],
       "@openfeature/config-cat-provider": ["libs/providers/config-cat/src/index.ts"],
       "@openfeature/env-var-provider": ["libs/providers/env-var/src/index.ts"],
@@ -59,8 +27,10 @@
       "@openfeature/go-feature-flag-provider": ["libs/providers/go-feature-flag/src/index.ts"],
       "@openfeature/go-feature-flag-web-provider": ["libs/providers/go-feature-flag-web/src/index.ts"],
       "@openfeature/hooks-open-telemetry": ["libs/hooks/open-telemetry/src/index.ts"],
-      "@openfeature/launchdarkly-client-provider": ["libs/providers/launchdarkly-client/src/index.ts"]
->>>>>>> 54ffa8ad
+      "@openfeature/launchdarkly-client-provider": ["libs/providers/launchdarkly-client/src/index.ts"],
+      "@openfeature/flagsmith-provider": [
+        "libs/shared/flagsmith/src/index.ts"
+      ]
     }
   },
   "exclude": ["node_modules", "tmp"]
