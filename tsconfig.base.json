{
  "compileOnSave": false,
  "compilerOptions": {
    "rootDir": ".",
    "sourceMap": true,
    "declaration": false,
    "moduleResolution": "node",
    "emitDecoratorMetadata": true,
    "esModuleInterop": true,
    "experimentalDecorators": true,
    "importHelpers": true,
    "strictNullChecks": true,
    "target": "es2015",
    "module": "esnext",
    "lib": ["esnext", "dom"],
    "skipLibCheck": true,
    "skipDefaultLibCheck": true,
    "baseUrl": ".",
    "paths": {
      "@js-sdk-contrib/workspace-plugin": ["tools/workspace-plugin/src/index.ts"],
      "@openfeature/config-cat-provider": ["libs/providers/config-cat/src/index.ts"],
      "@openfeature/env-var-provider": ["libs/providers/env-var/src/index.ts"],
      "@openfeature/flagd-core": ["libs/shared/flagd-core/src/index.ts"],
      "@openfeature/flagd-provider": ["libs/providers/flagd/src/index.ts"],
      "@openfeature/ofrep-core": ["libs/shared/ofrep-core/src/index.ts"],
      "@openfeature/flipt-provider": ["libs/providers/flipt/src/index.ts"],
      "@openfeature/go-feature-flag-provider": ["libs/providers/go-feature-flag/src/index.ts"],
      "@openfeature/go-feature-flag-web-provider": ["libs/providers/go-feature-flag-web/src/index.ts"],
      "@openfeature/hooks-open-telemetry": ["libs/hooks/open-telemetry/src/index.ts"],
      "@openfeature/launchdarkly-client-provider": ["libs/providers/launchdarkly-client/src/index.ts"],
<<<<<<< HEAD
      "@openfeature/flagsmith-client-provider": ["libs/shared/launchdarkly-client/src/index.ts"]
=======
      "@openfeature/ofrep-provider": ["libs/providers/ofrep/src/index.ts"],
      "@openfeature/ofrep-web-provider": ["libs/providers/ofrep-web/src/index.ts"]
>>>>>>> 13c908a0
    }
  },
  "exclude": ["node_modules", "tmp"]
}<|MERGE_RESOLUTION|>--- conflicted
+++ resolved
@@ -28,12 +28,9 @@
       "@openfeature/go-feature-flag-web-provider": ["libs/providers/go-feature-flag-web/src/index.ts"],
       "@openfeature/hooks-open-telemetry": ["libs/hooks/open-telemetry/src/index.ts"],
       "@openfeature/launchdarkly-client-provider": ["libs/providers/launchdarkly-client/src/index.ts"],
-<<<<<<< HEAD
+      "@openfeature/ofrep-provider": ["libs/providers/ofrep/src/index.ts"],
+      "@openfeature/ofrep-web-provider": ["libs/providers/ofrep-web/src/index.ts"],
       "@openfeature/flagsmith-client-provider": ["libs/shared/launchdarkly-client/src/index.ts"]
-=======
-      "@openfeature/ofrep-provider": ["libs/providers/ofrep/src/index.ts"],
-      "@openfeature/ofrep-web-provider": ["libs/providers/ofrep-web/src/index.ts"]
->>>>>>> 13c908a0
     }
   },
   "exclude": ["node_modules", "tmp"]
