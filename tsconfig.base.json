--- conflicted
+++ resolved
@@ -15,13 +15,9 @@
     "skipDefaultLibCheck": true,
     "baseUrl": ".",
     "paths": {
-<<<<<<< HEAD
       "@openfeature/flagd-provider": ["libs/providers/flagd/src/index.ts"],
-=======
-      "@openfeature/go-feature-flag-provider": [
         "libs/providers/go-feature-flag/src/index.ts"
       ],
->>>>>>> 656a0ddb
       "@openfeature/hooks-open-telemetry": [
         "libs/hooks/open-telemetry/src/index.ts"
       ]
