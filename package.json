{
  "name": "js-sdk-contrib",
  "version": "0.0.0",
  "license": "Apache-2.0",
  "scripts": {
    "generate-hook": "nx generate open-feature hook",
    "generate-provider": "nx generate open-feature provider",
    "test": "nx run-many --all --target=test",
    "e2e": "nx run-many --all --target=e2e --skip-nx-cache --output-style=stream --parallel=false",
    "lint": "nx run-many --all --target=lint",
    "lint:fix": "nx run-many --all --target=lint --fix",
    "package": "npx nx run-many --all --target=package",
    "publish": "npx nx run-many --all --target=publish"
  },
  "private": true,
  "dependencies": {
    "@bufbuild/connect-web": "^0.13.0",
    "@bufbuild/protobuf": "^1.2.0",
    "@flipt-io/flipt": "^1.0.0",
    "@grpc/grpc-js": "^1.9.13",
    "@opentelemetry/api": "^1.3.0",
    "@protobuf-ts/grpc-transport": "^2.9.0",
    "@protobuf-ts/runtime-rpc": "^2.9.0",
    "@swc/helpers": "0.5.3",
    "ajv": "^8.12.0",
    "axios": "1.6.7",
    "configcat-js-ssr": "^8.3.0",
    "copy-anything": "^3.0.5",
    "imurmurhash": "^0.1.4",
    "json-logic-engine": "1.3.1",
    "launchdarkly-js-client-sdk": "^3.1.3",
    "lodash.isempty": "^4.4.0",
    "lodash.isequal": "^4.5.0",
    "lru-cache": "^10.0.0",
    "object-hash": "^3.0.0",
    "tslib": "2.6.2"
  },
  "devDependencies": {
    "@nx/devkit": "16.9.1",
    "@nx/eslint-plugin": "16.9.1",
    "@nx/jest": "16.9.1",
    "@nx/js": "16.9.1",
    "@nx/linter": "16.9.1",
    "@nx/plugin": "16.9.1",
    "@nx/rollup": "16.9.1",
    "@nx/web": "16.9.1",
    "@nx/workspace": "16.9.1",
<<<<<<< HEAD
    "@openfeature/core": "^0.0.25",
    "@openfeature/flagd-core": ">=0.1.10",
    "@openfeature/server-sdk": "^1.11.0",
    "@openfeature/web-sdk": "^0.4.12",
=======
    "@openfeature/core": "^1.0.0",
    "@openfeature/flagd-core": ">=0.1.10",
    "@openfeature/server-sdk": "^1.13.2",
    "@openfeature/web-sdk": "1.0.0",
>>>>>>> 5ef793d9
    "@opentelemetry/sdk-metrics": "^1.15.0",
    "@swc-node/register": "~1.8.0",
    "@swc/cli": "~0.3.0",
    "@swc/core": "1.3.107",
    "@types/assert": "^1.5.6",
    "@types/events": "^3.0.0",
    "@types/imurmurhash": "^0.1.3",
    "@types/jest": "29.5.12",
    "@types/lodash.isempty": "^4.4.7",
    "@types/lodash.isequal": "^4.5.6",
    "@types/node": "20.11.28",
    "@types/object-hash": "^3.0.0",
    "@types/semver": "^7.5.4",
    "@typescript-eslint/eslint-plugin": "5.62.0",
    "@typescript-eslint/parser": "5.62.0",
    "assert": "^2.0.0",
    "axios-mock-adapter": "1.22.0",
    "babel-preset-minify": "0.5.2",
    "eslint": "8.57.0",
    "eslint-config-prettier": "8.10.0",
    "eslint-plugin-prettier": "^5.0.1",
    "fetch-mock-jest": "^1.5.1",
    "jest": "^29.4.1",
    "jest-cucumber": "^3.0.1",
    "jest-environment-jsdom": "^29.4.1",
    "jest-fetch-mock": "^3.0.3",
    "jest-websocket-mock": "^2.4.0",
    "jsonc-eslint-parser": "^2.1.0",
    "msw": "^2.2.3",
    "nx": "16.9.1",
    "prettier": "^3.0.3",
    "ts-jest": "29.1.2",
    "ts-node": "10.9.2",
    "typescript": "5.4.2"
  }
}<|MERGE_RESOLUTION|>--- conflicted
+++ resolved
@@ -45,17 +45,10 @@
     "@nx/rollup": "16.9.1",
     "@nx/web": "16.9.1",
     "@nx/workspace": "16.9.1",
-<<<<<<< HEAD
-    "@openfeature/core": "^0.0.25",
-    "@openfeature/flagd-core": ">=0.1.10",
-    "@openfeature/server-sdk": "^1.11.0",
-    "@openfeature/web-sdk": "^0.4.12",
-=======
     "@openfeature/core": "^1.0.0",
     "@openfeature/flagd-core": ">=0.1.10",
     "@openfeature/server-sdk": "^1.13.2",
     "@openfeature/web-sdk": "1.0.0",
->>>>>>> 5ef793d9
     "@opentelemetry/sdk-metrics": "^1.15.0",
     "@swc-node/register": "~1.8.0",
     "@swc/cli": "~0.3.0",
