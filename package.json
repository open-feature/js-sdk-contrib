{
  "name": "js-sdk-contrib",
  "version": "0.0.0",
  "license": "Apache-2.0",
  "scripts": {
    "generate-hook": "nx generate open-feature hook",
    "generate-provider": "nx generate open-feature provider",
    "test": "nx run-many --all --target=test",
    "e2e": "nx run-many --all --target=e2e --skip-nx-cache --output-style=stream --parallel=false",
    "lint": "nx run-many --all --target=lint",
    "lint:fix": "nx run-many --all --target=lint --fix",
    "package": "npx nx run-many --all --target=package",
    "publish": "npx nx run-many --all --target=publish"
  },
  "private": true,
  "dependencies": {
    "@bufbuild/connect-web": "^0.13.0",
    "@bufbuild/protobuf": "^1.2.0",
    "@flipt-io/flipt": "^1.0.0",
    "@grpc/grpc-js": "^1.9.13",
    "@openfeature/ofrep-core": "^0.0.2-experimental",
    "@opentelemetry/api": "^1.3.0",
    "@protobuf-ts/grpc-transport": "^2.9.0",
    "@protobuf-ts/runtime-rpc": "^2.9.0",
    "@swc/helpers": "0.5.7",
    "ajv": "^8.12.0",
    "axios": "1.6.8",
    "configcat-js-ssr": "^8.3.0",
    "copy-anything": "^3.0.5",
    "imurmurhash": "^0.1.4",
    "json-logic-engine": "1.3.2",
    "launchdarkly-js-client-sdk": "^3.1.3",
    "lodash.isempty": "^4.4.0",
    "lodash.isequal": "^4.5.0",
    "lru-cache": "^10.0.0",
    "object-hash": "^3.0.0",
    "tslib": "2.6.2"
  },
  "devDependencies": {
    "@nx/devkit": "16.9.1",
    "@nx/eslint-plugin": "16.9.1",
    "@nx/jest": "16.9.1",
    "@nx/js": "16.9.1",
    "@nx/linter": "16.9.1",
    "@nx/plugin": "16.9.1",
    "@nx/rollup": "16.9.1",
    "@nx/web": "16.9.1",
    "@nx/workspace": "16.9.1",
    "@openfeature/core": "^1.0.0",
    "@openfeature/flagd-core": ">=0.1.10",
    "@openfeature/server-sdk": "^1.13.2",
    "@openfeature/web-sdk": "1.0.1",
    "@opentelemetry/sdk-metrics": "^1.15.0",
    "@swc-node/register": "~1.9.0",
    "@swc/cli": "~0.3.0",
    "@swc/core": "1.4.8",
    "@types/assert": "^1.5.6",
    "@types/events": "^3.0.0",
    "@types/imurmurhash": "^0.1.3",
    "@types/jest": "29.5.12",
    "@types/lodash.isempty": "^4.4.7",
    "@types/lodash.isequal": "^4.5.6",
    "@types/node": "20.11.30",
    "@types/object-hash": "^3.0.0",
    "@types/semver": "^7.5.4",
    "@typescript-eslint/eslint-plugin": "5.62.0",
    "@typescript-eslint/parser": "5.62.0",
    "assert": "^2.0.0",
    "axios-mock-adapter": "1.22.0",
    "babel-preset-minify": "0.5.2",
    "eslint": "8.57.0",
    "eslint-config-prettier": "8.10.0",
    "eslint-plugin-prettier": "^5.0.1",
    "fetch-mock-jest": "^1.5.1",
    "jest": "^29.4.1",
    "jest-cucumber": "^3.0.1",
    "jest-environment-jsdom": "^29.4.1",
    "jest-fetch-mock": "^3.0.3",
    "jest-websocket-mock": "^2.4.0",
    "jsonc-eslint-parser": "^2.1.0",
    "msw": "^2.2.3",
    "nx": "16.9.1",
    "prettier": "^3.0.3",
    "ts-jest": "29.1.2",
    "ts-node": "10.9.2",
<<<<<<< HEAD
    "typescript": "5.4.2",
    "undici": "^5.0.0"
=======
    "typescript": "5.4.3"
>>>>>>> 12e74848
  }
}<|MERGE_RESOLUTION|>--- conflicted
+++ resolved
@@ -83,11 +83,7 @@
     "prettier": "^3.0.3",
     "ts-jest": "29.1.2",
     "ts-node": "10.9.2",
-<<<<<<< HEAD
-    "typescript": "5.4.2",
+    "typescript": "5.4.3",
     "undici": "^5.0.0"
-=======
-    "typescript": "5.4.3"
->>>>>>> 12e74848
   }
 }